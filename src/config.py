--- conflicted
+++ resolved
@@ -1,6 +1,5 @@
 import toml
 from os import environ
-
 
 
 class Config:
@@ -12,13 +11,9 @@
             cls._instance.config = toml.load("config.toml")
         return cls._instance
 
-    def __init__(self):
-        self.config = toml.load("config.toml")
-
     def get_config(self):
         return self.config
 
-<<<<<<< HEAD
     def get_google_api_endpoint(self):
         return self.config["API_ENDPOINTS"]["GOOGLE"]
 
@@ -33,6 +28,9 @@
 
     def get_bing_api_key(self):
         return self.config["API_KEYS"]["BING"]
+
+    def get_ollama_api_endpoint(self):
+        return self.config["API_ENDPOINTS"]["OLLAMA"]
 
     def get_claude_api_key(self):
         return self.config["API_KEYS"]["CLAUDE"]
@@ -66,54 +64,12 @@
 
     def get_repos_dir(self):
         return self.config["STORAGE"]["REPOS_DIR"]
-=======
-    def get_bing_api_key(self):
-        return environ.get("BING_API_KEY", self.config["API_KEYS"]["BING"])
-
-    def get_bing_api_endpoint(self):
-        return environ.get("BING_API_ENDPOINT", self.config["API_ENDPOINTS"]["BING"])
-
-    def get_ollama_api_endpoint(self):
-        return environ.get(
-            "OLLAMA_API_ENDPOINT", self.config["API_ENDPOINTS"]["OLLAMA"]
-        )
-
-    def get_claude_api_key(self):
-        return environ.get("CLAUDE_API_KEY", self.config["API_KEYS"]["CLAUDE"])
-
-    def get_openai_api_key(self):
-        return environ.get("OPENAI_API_KEY", self.config["API_KEYS"]["OPENAI"])
-
-    def get_netlify_api_key(self):
-        return environ.get("NETLIFY_API_KEY", self.config["API_KEYS"]["NETLIFY"])
-    
-    def get_groq_api_key(self):
-        return environ.get("GROQ_API_KEY", self.config["API_KEYS"]["GROQ"])
-      
-    def get_sqlite_db(self):
-        return environ.get("SQLITE_DB_PATH", self.config["STORAGE"]["SQLITE_DB"])
-
-    def get_screenshots_dir(self):
-        return environ.get("SCREENSHOTS_DIR", self.config["STORAGE"]["SCREENSHOTS_DIR"])
-
-    def get_pdfs_dir(self):
-        return environ.get("PDFS_DIR", self.config["STORAGE"]["PDFS_DIR"])
-
-    def get_projects_dir(self):
-        return environ.get("PROJECTS_DIR", self.config["STORAGE"]["PROJECTS_DIR"])
-
-    def get_logs_dir(self):
-        return environ.get("LOGS_DIR", self.config["STORAGE"]["LOGS_DIR"])
-
-    def get_repos_dir(self):
-        return environ.get("REPOS_DIR", self.config["STORAGE"]["REPOS_DIR"])
 
     def get_logging_rest_api(self):
         return self.config["LOGGING"]["LOG_REST_API"] == "true"
 
     def get_logging_prompts(self):
         return self.config["LOGGING"]["LOG_PROMPTS"] == "true"
->>>>>>> b72bd7fb
 
     def set_bing_api_key(self, key):
         self.config["API_KEYS"]["BING"] = key
@@ -123,13 +79,10 @@
         self.config["API_ENDPOINTS"]["BING"] = endpoint
         self.save_config()
 
-<<<<<<< HEAD
-=======
     def set_ollama_api_endpoint(self, endpoint):
         self.config["API_ENDPOINTS"]["OLLAMA"] = endpoint
         self.save_config()
 
->>>>>>> b72bd7fb
     def set_claude_api_key(self, key):
         self.config["API_KEYS"]["CLAUDE"] = key
         self.save_config()

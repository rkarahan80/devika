--- conflicted
+++ resolved
@@ -1,5 +1,4 @@
 <script>
-<<<<<<< HEAD
   import { onMount } from "svelte";
   import { projectList, modelList, internet, tokenUsage, agentState, searchEngineList} from "$lib/store";
   import { createProject, fetchMessages, fetchInitialData, deleteProject} from "$lib/api";
@@ -20,17 +19,8 @@
   selectedProject = checkListAndSetItem( projectList, "selectedProject", "Select Project");
   selectedModel = checkListAndSetItem( modelList, "selectedModel", "Select Model");
   selectedSearchEngine = checkListAndSetItem( searchEngineList, "selectedSearchEngine", "Select Search Engine");
-=======
-  import { onMount } from 'svelte';
-  import { selectedProject, selectedModel, projectList, modelList, internet } from '$lib/store';
-  import { createProject, fetchProjectList, getTokenUsage } from "$lib/api";
-  import Dropdown from "./ui/Dropdown.svelte";
-
-  let tokenUsage = 0;
->>>>>>> b72bd7fb
-
-
-<<<<<<< HEAD
+
+
   function selectProject(project) {
     selectedProject = project;
     localStorage.setItem("selectedProject", project);
@@ -48,13 +38,10 @@
     document.getElementById("search-engine-dropdown").classList.add("hidden");
   }
 
-=======
->>>>>>> b72bd7fb
   async function createNewProject() {
     const projectName = prompt('Enter the project name:');
     if (projectName) {
       await createProject(projectName);
-<<<<<<< HEAD
       selectProject(projectName);
     }
   }
@@ -97,21 +84,10 @@
     return () => {
       document.removeEventListener("click", closeDropdowns);
     };
-=======
-      await fetchProjectList();
-
-      selectedProject.set(projectName);
-    }
-  }
-
-  onMount(() => {
-    setInterval(updateTokenUsage, 1000);
->>>>>>> b72bd7fb
   });
   
 </script>
 
-<<<<<<< HEAD
 <div class="control-panel">
   <div class="dropdown-menu relative inline-block">
     <button
@@ -162,29 +138,14 @@
           {/each}
         {/if}
       </div>
-=======
-<div class="control-panel bg-slate-900 border border-indigo-700 rounded">
-  <Dropdown options={Object.fromEntries($projectList.map((x) => [x, x]))} label="Select Project" bind:selection={$selectedProject}>
-    <div slot="prefix-entries" let:closeDropdown={close}>
-      <button
-        class="text-white block px-4 py-2 text-sm hover:bg-slate-700 w-full text-left overflow-clip"
-        on:click|preventDefault={() => {
-          createNewProject();
-          close();
-        }}
-      >
-        + Create New Project
-      </button>
->>>>>>> b72bd7fb
-    </div>
-  </Dropdown>
+    </div>
+  </div>
   <div
     class="right-controls"
     style="display: flex; align-items: center; gap: 20px"
   >
     <div class="flex items-center space-x-2">
       <span>Internet:</span>
-<<<<<<< HEAD
       <div
         id="internet-status"
         class="internet-status"
@@ -238,21 +199,6 @@
           {/if}
         </div>
       </div>
-=======
-      <div id="internet-status" class="internet-status" class:online={$internet} class:offline={!$internet} />
-      <span id="internet-status-text" />
-    </div>
-    <div class="flex items-center space-x-2">
-      <span>Token Usage:</span>
-      <span class="token-count-animation">{tokenUsage}</span>
-    </div>
-    <div class="relative inline-block text-left">
-      <Dropdown
-        options={Object.fromEntries($modelList.map(([name, id]) => [id, `${name} (${id})`]))}
-        label="Select Model"
-        bind:selection={$selectedModel}
-      />
->>>>>>> b72bd7fb
     </div>
     <div class="relative inline-block text-left">
       <div>
